--- conflicted
+++ resolved
@@ -105,15 +105,8 @@
         cls,
         time_name: str,
         infill_column: str,
-<<<<<<< HEAD
         observation_interval: datetime | tuple[datetime, datetime | None] | None = None,
         max_gap_size: int | None = None,
-    ) -> bool:
-        """Check if there is actually anything to infill in the provided dataframe, considering the maximum gap size
-        and datetime observation interval constraints
-=======
-        observation_interval: Optional[datetime | Tuple[datetime, datetime | None]] = None,
-        max_gap_size: Optional[int] = None,
     ) -> pl.Expr:
         """Create a mask for determining which values in a time series to infill.
 
@@ -121,7 +114,6 @@
         - Observation interval - constraining the time series to a specific datetime range
         - Maximum gap size - constraining the infilling to gaps of a maximum size
         - Start and end gaps - constraining so nulls at the beginning and end of the series remain null.
->>>>>>> 010279b7
 
         Args:
             time_name: Name of the datetime column in the dataframe.
