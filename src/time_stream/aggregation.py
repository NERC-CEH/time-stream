--- conflicted
+++ resolved
@@ -8,12 +8,8 @@
 import datetime
 from abc import ABC
 from collections.abc import Callable
-<<<<<<< HEAD
 from enum import Enum
 from typing import Any, Dict, Mapping, Optional, Union, override
-=======
-from typing import Any, Dict, Optional, Union, override
->>>>>>> 05881892
 
 import polars as pl
 
