"""
Time-series aggregation

This module is very much a work-in-progress and the classes
contained within will evolve considerably.
"""

import datetime
from abc import ABC
from collections.abc import Callable
from typing import Any, Mapping, Optional, Union, override

import polars as pl

from time_stream import Period, TimeSeries
from time_stream.aggregation_base import AggregationFunction
from time_stream.enums import MissingCriteriaOptions

# A function that takes a Polars GroupBy as an argument and returns a DataFrame
GroupByToDataFrame = Callable[[pl.dataframe.group_by.GroupBy], pl.DataFrame]


def _group_by_first(group_by: pl.dataframe.group_by.GroupBy) -> pl.DataFrame:
    """A GroupByToDataFrame that calls .first()"""
    return group_by.first()


def _group_by_last(group_by: pl.dataframe.group_by.GroupBy) -> pl.DataFrame:
    """A GroupByToDataFrame that calls .last()"""
    return group_by.last()


def _group_by_mean(group_by: pl.dataframe.group_by.GroupBy) -> pl.DataFrame:
    """A GroupByToDataFrame that calls .mean()"""
    return group_by.mean()


class PolarsAggregator:
    """A class used to assist with aggregating data

    Attributes:
        ts: The TimeSeries being aggregated
        aggregation_period: The Period we are aggregating over
        column_name: The column we are aggregating
    """

    def __init__(self, ts: TimeSeries, aggregation_period: Period, column_name: str) -> None:
        self.ts = ts
        self.aggregation_period = aggregation_period
        self.column_name = column_name

    def aggregate(self, stage_list: list["AggregationStage"]) -> pl.DataFrame:
        """Create a new DataFrame containing aggregated data that is produced by a list of AggregationStages

        The general Polars method used for aggregating data is:

            output_dataframe = ( input_dataframe
                .group_by_dynamic( various stuff goes here )
                .agg( ... )
                .unnest( ... )
                .with_columns( ... )
            )

        The AggregationStages are used to fill in the "..." parts.

        Args:
            stage_list: A list of AggregationStage objects

        Returns:
            A DataFrame containing the aggregated data
        """
<<<<<<< HEAD
        # Check aggregation period
        if not self.aggregation_period.is_epoch_agnostic():
            # E.g. 5 hours, 7 days, 9 months, etc.
            raise NotImplementedError("Aggregation not available for non-epoch agnostic periodicity")
=======
        # Removing NULL rows from the DataFrame for the specified value column
        df = self.ts.df.drop_nulls(subset=[self.column_name])
>>>>>>> c2babd59

        aggregation_expression_list: list[pl.Expr] = []
        unnest_list: list[str] = []
        with_column_list: list[pl.Expr] = []
        for aggregation_stage in stage_list:
            aggregation_expression_list.extend(aggregation_stage.aggregation_expressions())
            unnest_list.extend(aggregation_stage.unnest())
            with_column_list.extend(aggregation_stage.with_columns())

        group_by_dynamic = df.group_by_dynamic(
            index_column=self.ts.time_name,
            every=self.aggregation_period.pl_interval,
            offset=self.aggregation_period.pl_offset,
            closed="left",
        )

        df = group_by_dynamic.agg(aggregation_expression_list)

        if unnest_list:
            df = df.unnest(*unnest_list)
        if with_column_list:
            for with_column in with_column_list:
                df = df.with_columns(with_column)

        return df


class AggregationStage(ABC):
    """An abstract class used to assist with aggregating data

    Each subclass will add various things to various stages of the aggregation process

    Attributes:
        aggregator: The PolarsAggregator being aggregated
        name: The name of this aggregator
    """

    def __init__(self, aggregator: PolarsAggregator, name: str) -> None:
        self.aggregator = aggregator
        self.name = name

    def aggregation_expressions(self) -> list[pl.Expr]:
        """Return a list of expressions to be applied during the aggregation stage.

        These expressions are passed to the Polars .agg() method.

        Subclasses override this method to provide a non-empty return list.

        Returns:
            A list of Polars expressions
        """
        return []

    def unnest(self) -> list[str]:
        """Return a list of structs to be unnested after the aggregation stage.

        These struct names are passed to the Polars DataFrame.unnest() method.

        Subclasses override this method to provide a non-empty return list.

        Returns:
            A list of structs to be unnested
        """
        return []

    def with_columns(self) -> list[pl.Expr]:
        """Return a list of expressions to be included in the final aggregated DataFrame.

        These expressions are passed to the Polars DataFrame.with_columns() method.

        Subclasses override this method to provide a non-empty return list.

        Returns:
            A list of expressions to be included in the final aggregated DataFrame
        """
        return []


class ExpectedCount(AggregationStage):
    """An AggregationStage

    Creates a "expected_count_{time_name}" column containing a count of the expected number of elements in each period.
    """

    def __init__(self, aggregator: PolarsAggregator) -> None:
        super().__init__(aggregator, "datetime_count")

    def with_columns(self) -> list[pl.Expr]:
        """Return a list of expressions to be included in the final aggregated DataFrame.

        Add column "expected_count_{time_name}", which is the number of values that would be aggregated in each interval
        if the input timeseries was complete.
        """
        time_name = self.aggregator.ts.time_name
        column_name: str = f"expected_count_{time_name}"
        # For some aggregations the expected count is a constant so just use that if possible.
        # For example, when aggregating 15-minute data over a day, the expected count is always 96.
        count: int = self.aggregator.ts.periodicity.count(self.aggregator.aggregation_period)
        if count > 0:
            return [pl.lit(count).alias(column_name)]

        start_expr: pl.Expr = pl.col(time_name)
        end_expr: pl.Expr = pl.col(time_name).dt.offset_by(self.aggregator.aggregation_period.pl_interval)
        # If the data we are aggregating is not monthly then each interval we are aggregating has
        # a constant length, so (end - start) / interval will be the expected count.
        delta: Optional[datetime.timedelta] = self.aggregator.ts.periodicity.timedelta
        if delta is not None:
            i_micros: int = delta // datetime.timedelta(microseconds=1)
            return [((end_expr - start_expr).dt.total_microseconds().floordiv(i_micros)).alias(column_name)]

        # If the data we are aggregating is monthly then there is no simple way to do the calculation,
        # so use Polars to create a Series of lists of date ranges and just get the length of each list.
        #
        # This method will work for the above two cases also, but if periodicity is small
        # and the aggregation period is large it consumes too much memory and causes performance
        # problems.
        #
        # For example, aggregating 1 microsecond data over a calendar year involves the creation
        # of arrays of length 1000_000 * 60 * 60 * 24 * 365 which will probably fail with an
        # out-of-memory error.
        return [
            pl.datetime_ranges(
                start=start_expr, end=end_expr, interval=self.aggregator.ts.periodicity.pl_interval, closed="right"
            )
            .list.len()
            .alias(column_name)
        ]


class ActualValueCount(AggregationStage):
    """An AggregationStage

    Creates a "count_{value_column}" column containing a count of the actual number of elements found in each period.

    Attributes:
        value_column: The name of the value column
    """

    def __init__(self, aggregator: PolarsAggregator, value_column: str) -> None:
        super().__init__(aggregator, "value_count")
        self._value_column = value_column

    def aggregation_expressions(self) -> list[pl.Expr]:
        return [pl.col(self._value_column).len().alias(f"count_{self._value_column}")]


class GroupByWithDateTime(AggregationStage):
    """An AggregationStage

    Creates a struct called "{name}_struct" containing an aggregated
    value and a datetime value associated with that value.

    Attributes:
        name: A name to be used for the created struct and the columns in it
        gb2df: A GroupByToDataFrame function to be applied to create the values in the aggregated DataFrame
        value_column: The name of the value column
    """

    def __init__(self, aggregator: PolarsAggregator, name: str, gb2df: GroupByToDataFrame, value_column: str) -> None:
        super().__init__(aggregator, name)
        self._gb2df = gb2df
        self._value_column = value_column
        self._struct_name: str = f"{name}_struct"

    def aggregation_expressions(self) -> list[pl.Expr]:
        struct_columns: list[str] = [self.aggregator.ts.time_name, self._value_column]
        return [
            self._gb2df(pl.struct(struct_columns).sort_by(self._value_column))
            .alias(self._struct_name)
            .struct.rename_fields(
                [f"{self.aggregator.ts.time_name}_of_{self.name}", f"{self.name}_{self._value_column}"]
            )
        ]

    def unnest(self) -> list[str]:
        return [self._struct_name]


class GroupByBasic(AggregationStage):
    """An AggregationStage

    Creates a "{name}_{value_column}" column containing aggregated values

    Attributes:
        name: A name to be used for the created column
        gb2df: A GroupByToDataFrame function to be applied to create the values in the aggregated DataFrame
        value_column: The name of the value column
    """

    def __init__(self, aggregator: PolarsAggregator, name: str, gb2df: GroupByToDataFrame, value_column: str) -> None:
        super().__init__(aggregator, name)
        self._gb2df = gb2df
        self._value_column = value_column

    def aggregation_expressions(self) -> list[pl.Expr]:
        return [self._gb2df(pl.col(self._value_column)).alias(f"{self.name}_{self._value_column}")]


class ValidAggregation(AggregationStage):
    """An AggregationStage

    Creates a "valid" column containing a boolean of whether the aggregation meets the missing criteria.

    Set to true by default if no missing_criteria options.

    Attributes:
        value_column: The name of the value column
        missing_criteria: What level of missing data is acceptable
    """

    def __init__(
        self,
        aggregator: PolarsAggregator,
        value_column: str,
        missing_criteria: Union[None, Mapping[str, Union[float, int]]],
    ) -> None:
        super().__init__(aggregator, "valid_boolean")
        self._value_column = value_column
        self._missing_criteria = missing_criteria
        self.ts = aggregator.ts

    def _percent(self, column_name: str, limit: Union[int, float]) -> pl.Expr:
        """Check whether the percent of non-missing data satisfies user criteria.

        Aggregation is valid if the percent of non-missing data is greater than the limit.

        Args:
            column_name: Name of the aggregated column
            limit: the lowest percent of required non-missing data

        Returns:
            A polars expression
        """
        expression = (pl.col(f"count_{column_name}") / pl.col(f"expected_count_{self.ts.time_name}")) * 100

        return pl.when(expression > limit).then(True).otherwise(False).alias("valid")

    def _missing(self, column_name: str, limit: int) -> pl.Expr:
        """Check whether the count of missing data satisfies user criteria.

        Aggregation is valid if the count of missing data is less than the limit.

        Args:
            column_name: Name of the aggregated column
            limit: the highest count of missing data

        Returns:
            A polars expression
        """
        expression = pl.col(f"expected_count_{self.ts.time_name}") - pl.col(f"count_{column_name}")

        return pl.when(expression < limit).then(True).otherwise(False).alias("valid")

    def _available(self, column_name: str, limit: int) -> pl.Expr:
        """Check whether the count of non-missing data satisfies user criteria.

        Aggregation is valid if the count of non-missing data is greater than the limit.

        Args:
            column_name: Name of the aggregated column
            limit: the lowest count of non-missing data

        Returns:
            A polars expression
        """
        expression = pl.col(f"count_{column_name}")

        return pl.when(expression > limit).then(True).otherwise(False).alias("valid")

    def _validate_missing_aggregation_criteria(self, missing_criteria: Any) -> Mapping[str, Union[str | int | float]]:
        """Validate user input on how to handle missing data in the aggregation.

        Should be a single item dictionary with one of the following keys:

        missing: Calculate a value only if there are no more than n values missing in the period.
        available: Calculate a value only if there are at least n input values in the period.
        percent: Calculate a value only if the data in the period is at least n percent complete.

        Args:
            missing_criteria: what level of missing data is acceptable.

        Returns:
            modified dictionary of missing criteria.
        """
        if not isinstance(missing_criteria, dict):
            raise ValueError(f"missing_criteria argument should be a dictionary, not {type(missing_criteria)}")

        if len(missing_criteria) != 1:
            raise ValueError(f"missing_criteria argument should contain only one key, not {len(missing_criteria)}")

        supplied_key = list(missing_criteria.keys())[0]

        if supplied_key not in MissingCriteriaOptions:
            raise KeyError(
                f"missing_criteria option should be one of"
                f"{[options.value for options in list(MissingCriteriaOptions)]} "
                f"not '{supplied_key}'"
            )

        return {"method": f"_{supplied_key}", "limit": missing_criteria[supplied_key]}

    def validate_aggregation(
        self, column_name: str, missing_criteria: Mapping[str, Union[int | float]]
    ) -> pl.DataFrame:
        """Check the aggregated dataframe satisfies missing value criteria.

        Args:
            column_name: Name of the column to aggregate
            missing_criteria: What level of missing data is acceptable

        Returns:
            A dataframe containing the aggregated data.
        """
        missing_criteria = self._validate_missing_aggregation_criteria(missing_criteria)
        return getattr(self, missing_criteria["method"])(column_name, missing_criteria["limit"])

    def with_columns(self) -> list[None | pl.Expr]:
        """Return "valid" column to be included in the final dataframe."""
        expression = []
        if self._missing_criteria is not None:
            expression.append(self.validate_aggregation(self._value_column, self._missing_criteria))
        else:
            expression.append(pl.lit(True).alias("valid"))

        return expression


class Mean(AggregationFunction):
    """A mean AggregationFunction

    Creates an aggregated DataFrame with the following columns:

        "{time_name}"
            The start of the aggregation period
        "mean_{value_column}"
            The arithmetic mean of all values in each aggregation period
        "count_{value_column}"
            The number of values found in each aggregation period
        "expected_count_{time_name}"
            The maximum number of possible values in each aggregation period
        "valid"
            Weather the aggregation is valid against the specified missing_criteria

    """

    @classmethod
    def create(cls) -> "AggregationFunction":
        return cls("mean")

    def __init__(self, name: str) -> None:
        super().__init__(name)

    @override
    def apply(
        self,
        ts: TimeSeries,
        aggregation_period: Period,
        column_name: str,
        missing_criteria: Optional[Mapping[str, Union[float, int]]] = None,
    ) -> TimeSeries:
        aggregator: PolarsAggregator = PolarsAggregator(ts, aggregation_period, column_name)
        df: pl.DataFrame = aggregator.aggregate(
            [
                GroupByBasic(aggregator, "mean", _group_by_mean, column_name),
                ActualValueCount(aggregator, column_name),
                ExpectedCount(aggregator),
                ValidAggregation(aggregator, column_name, missing_criteria),
            ]
        )

        # Aggregator just returns a dataframe with the selected column in. This might need to change when considering
        #   linked supp/flag columns.  But for now, not sending any lists/dicts for supp or flag columns or flag systems
        return TimeSeries(
            df=df,
            time_name=ts.time_name,
            resolution=aggregation_period,
            periodicity=aggregation_period,
            time_zone=ts.time_zone,
            flag_systems=ts.flag_systems,
            column_metadata={column_name: ts.columns[column_name].metadata()},
            pad=ts._pad,
        )


class Min(AggregationFunction):
    """A min AggregationFunction

    Creates an aggregated DataFrame with the following columns:

        "{time_name}"
            The start of the aggregation period
        "min_{value_column}"
            The minimum value in each aggregation period
        "{time_name}_of_min"
            The datetime of the minimum value
        "count_{value_column}"
            The number of values found in each aggregation period
        "expected_count_{time_name}"
            The maximum number of possible values in each aggregation period
        "valid"
            Weather the aggregation is valid against the specified missing_criteria

    """

    @classmethod
    def create(cls) -> "AggregationFunction":
        return cls("min")

    def __init__(self, name: str) -> None:
        super().__init__(name)

    @override
    def apply(
        self,
        ts: TimeSeries,
        aggregation_period: Period,
        column_name: str,
        missing_criteria: Optional[Mapping[str, Union[float, int]]] = None,
    ) -> TimeSeries:
        aggregator: PolarsAggregator = PolarsAggregator(ts, aggregation_period, column_name)
        df: pl.DataFrame = aggregator.aggregate(
            [
                GroupByWithDateTime(aggregator, "min", _group_by_first, column_name),
                ActualValueCount(aggregator, column_name),
                ExpectedCount(aggregator),
                ValidAggregation(aggregator, column_name, missing_criteria),
            ]
        )
        # Aggregator just returns a dataframe with the selected column in. This might need to change when considering
        #   linked supp/flag columns.  But for now, not sending any lists/dicts for supp or flag columns or flag systems
        return TimeSeries(
            df=df,
            time_name=ts.time_name,
            resolution=aggregation_period,
            periodicity=aggregation_period,
            time_zone=ts.time_zone,
            flag_systems=ts.flag_systems,
            column_metadata={column_name: ts.columns[column_name].metadata()},
            pad=ts._pad,
        )


class Max(AggregationFunction):
    """A max AggregationFunction

    Creates an aggregated DataFrame with the following columns:

        "{time_name}"
            The start of the aggregation period
        "max_{value_column}"
            The maximum value in each aggregation period
        "{time_name}_of_max"
            The datetime of the maximum value
        "count_{value_column}"
            The number of values found in each aggregation period
        "expected_count_{time_name}"
            The maximum number of possible values in each aggregation period
        "valid"
            Weather the aggregation is valid against the specified missing_criteria

    """

    @classmethod
    def create(cls) -> "AggregationFunction":
        return cls("max")

    def __init__(self, name: str) -> None:
        super().__init__(name)

    @override
    def apply(
        self,
        ts: TimeSeries,
        aggregation_period: Period,
        column_name: str,
        missing_criteria: Optional[Mapping[str, Union[float, int]]] = None,
    ) -> TimeSeries:
        aggregator: PolarsAggregator = PolarsAggregator(ts, aggregation_period, column_name)
        df: pl.DataFrame = aggregator.aggregate(
            [
                GroupByWithDateTime(aggregator, "max", _group_by_last, column_name),
                ActualValueCount(aggregator, column_name),
                ExpectedCount(aggregator),
                ValidAggregation(aggregator, column_name, missing_criteria),
            ]
        )
        # Aggregator just returns a dataframe with the selected column in. This might need to change when considering
        #   linked supp/flag columns.  But for now, not sending any lists/dicts for supp or flag columns or flag systems
        return TimeSeries(
            df=df,
            time_name=ts.time_name,
            resolution=aggregation_period,
            periodicity=aggregation_period,
            time_zone=ts.time_zone,
            flag_systems=ts.flag_systems,
            column_metadata={column_name: ts.columns[column_name].metadata()},
            pad=ts._pad,
        )<|MERGE_RESOLUTION|>--- conflicted
+++ resolved
@@ -69,15 +69,13 @@
         Returns:
             A DataFrame containing the aggregated data
         """
-<<<<<<< HEAD
         # Check aggregation period
         if not self.aggregation_period.is_epoch_agnostic():
             # E.g. 5 hours, 7 days, 9 months, etc.
             raise NotImplementedError("Aggregation not available for non-epoch agnostic periodicity")
-=======
+
         # Removing NULL rows from the DataFrame for the specified value column
         df = self.ts.df.drop_nulls(subset=[self.column_name])
->>>>>>> c2babd59
 
         aggregation_expression_list: list[pl.Expr] = []
         unnest_list: list[str] = []
