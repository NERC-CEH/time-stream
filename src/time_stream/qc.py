from abc import ABC, abstractmethod
from datetime import date, datetime, time
from typing import List, Optional, Tuple, Type, Union

import polars as pl

from time_stream import TimeSeries
<<<<<<< HEAD
from time_stream.enums import ClosedInterval
=======
from time_stream.utils import get_date_filter
>>>>>>> 633fcf94

# Registry for built-in QC checks
_QC_REGISTRY = {}


def register_qc_check(cls: Type["QCCheck"]) -> Type["QCCheck"]:
    """Decorator to register quality control check classes using their name attribute.

    Args:
        cls: The quality control class to register.

    Returns:
        The decorated class.
    """
    _QC_REGISTRY[cls.name] = cls
    return cls


class QCCheck(ABC):
    """Base class for quality control checks."""

    _ts = None

    @property
    def ts(self) -> TimeSeries:
        if self._ts is None:
            raise AttributeError("TimeSeries has not been initialised for this QC check.")
        return self._ts

    @property
    @abstractmethod
    def name(self) -> str:
        """Return the name of the QC check."""
        pass

    @abstractmethod
    def expr(self, check_column: str) -> pl.Expr:
        """Return the Polars expression for this QC check.

        Args:
            check_column: The column to apply the check to.

        Returns:
            Boolean expression where True indicates values that should be flagged.
        """
        pass

    @classmethod
    def get(cls, check: Union[str, "QCCheck", Type["QCCheck"]], **kwargs) -> "QCCheck":
        """Factory method to get a QC check instance from string names or class type.

        Args:
            check: The QC check specification, which can be:
                - A string name: e.g. "threshold", "range", "spike"
                - A class type: ThresholdCheck, RangeCheck, etc.
                - An instance: ThresholdCheck(), or any QCCheck instance
            **kwargs: Parameters specific to the check type, used to initialise the class object.
                      Ignored if check is already an instance of the class.

        Returns:
            An instance of the appropriate QCCheck subclass.

        Raises:
            KeyError: If a string name is not registered as a QC check.
            TypeError: If the input type is not supported or a class doesn't inherit from QCCheck.

        Examples:
            >>> # From string
            >>> qc = QCCheck.get("threshold")
            >>>
            >>> # From class
            >>> qc = QCCheck.get(ThresholdCheck)
            >>>
            >>> # From instance
            >>> qc = QCCheck.get(ThresholdCheck(arg1, arg2))
        """
        # If it's already an instance, return it
        if isinstance(check, QCCheck):
            return check

        # If it's a string, look it up in the registry
        if isinstance(check, str):
            try:
                return _QC_REGISTRY[check](**kwargs)
            except KeyError:
                raise KeyError(f"Unknown QC check '{check}'.")

        # If it's a class, check the subclass type and return
        elif isinstance(check, type):
            if issubclass(check, QCCheck):
                return check(**kwargs)  # type: ignore[misc]
            else:
                raise TypeError(f"QC check class {check.__name__} must inherit from QCCheck")

        else:
            raise TypeError(f"QC check must be a string or a QCCheck class. Got {type(check).__name__}")

    def apply(
        self,
        ts: TimeSeries,
        check_column: str,
        observation_interval: Optional[datetime | Tuple[datetime, datetime | None]] = None,
    ) -> pl.Series:
        """Apply the QC check to the TimeSeries.

        Args:
            ts: The TimeSeries to check.
            check_column: The column to perform the check on.
            observation_interval: Optional time interval to limit the check to.

        Returns:
            pl.Series: Boolean series of the resolved expression on the TimeSeries.
        """
        # Validate column exists
        if check_column not in ts.columns and check_column != ts.time_name:
            raise KeyError(f"Check column '{check_column}' not found in TimeSeries.")

        # Set the timeseries property, in case class expr method needs access to properties in the object
        self._ts = ts

        # Get the check expression
        check_expr = self.expr(check_column)

        # Apply observation interval filter if specified
        if observation_interval:
            date_filter = get_date_filter(ts.time_name, observation_interval)
            check_expr = check_expr & date_filter

        # Evaluate and return the result of the QC check
        #   Naming the series to an empty string so as not to cause confusion.
        #   Up to user if they want to name it and add on to the TimeSeries dataframe.
        result = ts.df.select(check_expr).to_series().alias("")

        return result


@register_qc_check
class ComparisonCheck(QCCheck):
    """Compares values against a given value using a comparison operator."""

    name = "comparison"

    def __init__(self, compare_to: float | List, operator: str, flag_na: Optional[bool] = False) -> None:
        """Initialize comparison check.

        Args:
            compare_to: The value for comparison.
            operator: Comparison operator. One of: '>', '>=', '<', '<=', '==', '!=', 'is_in'.
            flag_na: If True, also flag NaN/null values as failing the check. Defaults to False.
        """
        self.compare_to = compare_to
        self.operator = operator
        self.flag_na = flag_na

    def expr(self, check_column: str) -> pl.Expr:
        """Return the Polars expression for threshold checking."""
        operator_map = {
            ">": pl.col(check_column) > self.compare_to,
            ">=": pl.col(check_column) >= self.compare_to,
            "<": pl.col(check_column) < self.compare_to,
            "<=": pl.col(check_column) <= self.compare_to,
            "==": pl.col(check_column) == self.compare_to,
            "!=": pl.col(check_column) != self.compare_to,
            "is_in": pl.col(check_column).is_in(self.compare_to),
        }

        if self.operator not in operator_map:
            raise KeyError(f"Invalid operator '{self.operator}'. Use: {', '.join(operator_map.keys())}")

        operator_expr = operator_map[self.operator]
        if self.flag_na:
            operator_expr = operator_expr | pl.col(check_column).is_null()

        return operator_expr


@register_qc_check
class RangeCheck(QCCheck):
    """Check that values fall within an acceptable range."""

    name = "range"

    def __init__(
        self,
        min_value: float | time | date | datetime,
        max_value: float | time | date | datetime,
        closed: Optional[str | ClosedInterval] = "both",
        within: Optional[bool] = True,
    ) -> None:
        """Initialize range check.

        Args:
            min_value: Minimum of the range.
            max_value: Maximum of the range.
            closed: Define which sides of the interval are closed (inclusive) {'both', 'left', 'right', 'none'}
                    (default = "both")
            within: Whether values get flagged when within or outside the range (default = True (within)).
        """
        self.min_value = min_value
        self.max_value = max_value
        self.closed = ClosedInterval(closed)
        self.within = within

    def expr(self, check_column: str) -> pl.Expr:
        """Return the Polars expression for range checking."""
        if type(self.min_value) is not type(self.max_value):
            raise TypeError("'min_value' and 'max_value' must be of same type")

        check_type = type(self.min_value)

        # Check if we're doing a time-based range check
        if check_type is time:
            check_column = pl.col(check_column).dt.time()

            # Consider ranges that cross midnight, e.g. min_value = 11:00, max_value = 01:00
            if self.min_value > self.max_value:
                # Swap the values so the comparison operators work the correct way around
                self.min_value, self.max_value = self.max_value, self.min_value

                # Reverse the within parameter, as we've swapped the min/max logic
                self.within = not self.within

                # We also need to swap the close parameter (if "both" or "none")
                # Don't have to change "left" or "right" as it shakes out the same even when reversing the min/max
                if self.closed == ClosedInterval.BOTH:
                    self.closed = ClosedInterval.NONE
                elif self.closed == ClosedInterval.NONE:
                    self.closed = ClosedInterval.BOTH

        elif check_type is date:
            # For datetime.date objects (NOT datetime.datetime!), we want to consider the whole date part of the column
            check_column = pl.col(check_column).dt.date()

        else:
            # This should handle numeric objects and datetime.datetime objects
            check_column = pl.col(check_column)

        in_range = check_column.is_between(
            self.min_value,
            self.max_value,
            closed=self.closed.value,  # type: ignore[arg-type] ignore Literal typing as the enum constrains the values
        )
        return in_range if self.within else ~in_range


@register_qc_check
class TimeRangeCheck(RangeCheck):
    """Flag rows where the primary time column of the time series fall within an acceptable range.

    This can either be used with min / max values of:
        - datetime.time : Useful for scenarios where there are consistent errors at a certain time of day,
                          e.g., during an automated sensor calibration time.
        - datetime.date : Useful for scenarios where a specific date range is known to be bad,
                              e.g., during a time of sensor errors not picked up elsewhere.
        - datetime.datetime : As above, but where there you need to add a time to the date range as well.

    Note: This is equivalent to using `RangeCheck` with `check_column = ts.time_name`. However, adding this as a
          convenience method as it may not be obvious that the `RangeCheck` can be used for this purpose.
    """

    name = "time_range"

    def expr(self, _: str) -> pl.Expr:
        return super().expr(self.ts.time_name)


@register_qc_check
class SpikeCheck(QCCheck):
    """Detect spikes by assessing differences with neighboring values."""

    name = "spike"

    def __init__(self, threshold: float):
        """Initialize spike detection check.

        Args:
            threshold: The spike detection threshold.
        """
        self.threshold = threshold

    def expr(self, check_column: str) -> pl.Expr:
        """Return the Polars expression for spike detection.

        The algorithm:
        1. Calculate differences between current value and neighbors
        2. Compute total combined difference and skew
        3. Flag where (total_difference - skew) > threshold * 2
        """
        # Calculate differences with temporal neighbors
        prev_val = pl.col(check_column).shift(1)
        next_val = pl.col(check_column).shift(-1)

        diff_prev = pl.col(check_column) - prev_val
        diff_next = next_val - pl.col(check_column)

        # Calculate total difference and skew
        d = (diff_prev - diff_next).abs()
        skew = (diff_prev.abs() - diff_next.abs()).abs()
        d_no_skew = d - skew

        # Double the threshold since we're summing differences
        return d_no_skew > (self.threshold * 2.0)<|MERGE_RESOLUTION|>--- conflicted
+++ resolved
@@ -5,11 +5,9 @@
 import polars as pl
 
 from time_stream import TimeSeries
-<<<<<<< HEAD
+
 from time_stream.enums import ClosedInterval
-=======
 from time_stream.utils import get_date_filter
->>>>>>> 633fcf94
 
 # Registry for built-in QC checks
 _QC_REGISTRY = {}
