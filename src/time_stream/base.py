--- conflicted
+++ resolved
@@ -575,14 +575,9 @@
     def aggregate(
         self,
         aggregation_period: Period,
-<<<<<<< HEAD
-        aggregation_function: Type["AggregationFunction"],
+        aggregation_function: Union[str, Type["AggregationFunction"]],
         column_name: str,
         missing_criteria: Optional[Dict[str, int]] = None,
-=======
-        aggregation_function: Union[str, Type["AggregationFunction"]],
-        column_name: str,
->>>>>>> fa554e0e
     ) -> "TimeSeries":
         """Apply an aggregation function to a column in this TimeSeries, check the aggregation satisfies user
         requirements and return a new derived TimeSeries containing the aggregated data.
