import unittest
from datetime import date, datetime, time
from typing import Any
from unittest.mock import Mock

import polars as pl
from parameterized import parameterized
from polars.testing import assert_series_equal

from time_stream.base import TimeSeries
from time_stream.exceptions import QcTypeError, QcUnknownOperatorError, UnknownQcError
from time_stream.qc import ComparisonCheck, QCCheck, RangeCheck, SpikeCheck


class MockQC(QCCheck):
    name = "Mock"

<<<<<<< HEAD
    def expr(self, column):
        return pl.col(column)
=======
    def expr(self, check_column: str) -> pl.Expr:
        return pl.col(check_column)
>>>>>>> ff78ff2c


class TestQCCheck(unittest.TestCase):
    """Test the base QCCheck class."""

    def setUp(self) -> None:
        """Set up test fixtures."""
        self.mock_ts = Mock()
        self.mock_ts.time_name = "timestamp"
        self.mock_ts.df = pl.DataFrame({"timestamp": [datetime(2025, m, 1) for m in range(1, 8)]})

    @parameterized.expand(
        [
            ("comparison", {"compare_to": 10, "operator": ">"}, ComparisonCheck),
            ("spike", {"threshold": 10}, SpikeCheck),
            ("range", {"min_value": 0, "max_value": 10}, RangeCheck),
        ]
    )
    def test_get_with_string(self, get_input: str, input_args: dict, expected: type) -> None:
        """Test QCCheck.get() with string input."""
        qc = QCCheck.get(get_input, **input_args)
        self.assertIsInstance(qc, expected)
        for arg, val in input_args.items():
            self.assertEqual(getattr(qc, arg), val)

    @parameterized.expand(
        [
            (ComparisonCheck, {"compare_to": 10, "operator": ">"}, ComparisonCheck),
            (SpikeCheck, {"threshold": 10}, SpikeCheck),
            (RangeCheck, {"min_value": 0, "max_value": 10}, RangeCheck),
        ]
    )
    def test_get_with_class(self, get_input: str, input_args: dict, expected: type) -> None:
        """Test QCCheck.get() with class input."""
        qc = QCCheck.get(get_input, **input_args)
        self.assertIsInstance(qc, expected)
        for arg, val in input_args.items():
            self.assertEqual(getattr(qc, arg), val)

    @parameterized.expand(
        [(ComparisonCheck(10, ">"), ComparisonCheck), (SpikeCheck(100.0), SpikeCheck), (RangeCheck(1, 50), RangeCheck)]
    )
    def test_get_with_instance(self, get_input: str, expected: type) -> None:
        """Test QCCheck.get() with instance input."""
        qc = QCCheck.get(get_input)
        self.assertIsInstance(qc, expected)

    @parameterized.expand(["dummy", "RANGE", "123"])
    def test_get_with_invalid_string(self, get_input: str) -> None:
        """Test QCCheck.get() with invalid string."""
        with self.assertRaises(UnknownQcError):
            QCCheck.get(get_input)

    def test_get_with_invalid_class(self) -> None:
        """Test QCCheck.get() with invalid class."""

        class InvalidClass:
            pass

        with self.assertRaises(QcTypeError):
            QCCheck.get(InvalidClass)  # noqa - expecting type warning

    @parameterized.expand([(123,), ([SpikeCheck, ComparisonCheck],), ({RangeCheck},)])
    def test_get_with_invalid_type(self, get_input: str) -> None:
        """Test QCCheck.get() with invalid type."""
        with self.assertRaises(QcTypeError):
            QCCheck.get(get_input)


class TestComparisonCheck(unittest.TestCase):
    def setUp(self) -> None:
        data = pl.DataFrame(
            {
                "time": [datetime(2023, 8, 10), datetime(2023, 8, 11), datetime(2023, 8, 12), datetime(2023, 8, 13)],
                "value_a": [5.0, 10.0, 20.0, 30.0],
                "value_b": [1.0, 1.1, 1.2, 1.3],
                "value_c": [None, 50.0, 100.0, None],
            }
        )
        self.ts = TimeSeries(data, "time")

    def test_greater_than(self) -> None:
        """Test the comparison check function with '>' operator."""
        check = ComparisonCheck(10, ">")
        result = check.apply(self.ts, "value_a")
        expected = pl.Series([False, False, True, True])
        assert_series_equal(result, expected)

    def test_greater_than_or_equal(self) -> None:
        """Test the comparison check function with '>=' operator."""
        check = ComparisonCheck(10, ">=")
        result = check.apply(self.ts, "value_a")
        expected = pl.Series([False, True, True, True])
        assert_series_equal(result, expected)

    def test_less_than(self) -> None:
        """Test the comparison check function with '<' operator."""
        check = ComparisonCheck(10, "<")
        result = check.apply(self.ts, "value_a")
        expected = pl.Series([True, False, False, False])
        assert_series_equal(result, expected)

    def test_less_than_or_equal(self) -> None:
        """Test the comparison check function with '<=' operator."""
        check = ComparisonCheck(10, "<=")
        result = check.apply(self.ts, "value_a")
        expected = pl.Series([True, True, False, False])
        assert_series_equal(result, expected)

    def test_equal(self) -> None:
        """Test the comparison check function with '==' operator."""
        check = ComparisonCheck(10, "==")
        result = check.apply(self.ts, "value_a")
        expected = pl.Series([False, True, False, False])
        assert_series_equal(result, expected)

    def test_not_equal(self) -> None:
        """Test the comparison check function with '!=' operator."""
        check = ComparisonCheck(10, "!=")
        result = check.apply(self.ts, "value_a")
        expected = pl.Series([True, False, True, True])
        assert_series_equal(result, expected)

    def test_flag_na_when_true(self) -> None:
        """Test that setting flag_na to True will mean any NULL values in the check column are treated as failing
        the QC check (so qc flag set in the result).
        """
        check = ComparisonCheck(10, ">", flag_na=True)
        result = check.apply(self.ts, "value_c")
        expected = pl.Series([True, True, True, True])
        assert_series_equal(result, expected)

    def test_flag_na_when_false(self) -> None:
        """Test that setting flag_na to False will mean that any NULL values in the check column are ignored in
        the QC check (so qc flag not set in the result).
        """
        check = ComparisonCheck(10, ">", flag_na=False)
        result = check.apply(self.ts, "value_c")
        expected = pl.Series([None, True, True, None])
        assert_series_equal(result, expected)

    def test_invalid_operator(self) -> None:
        """Test that invalid operator raises error"""
        with self.assertRaises(QcUnknownOperatorError):
            check = ComparisonCheck(10, ">>")
            check.apply(self.ts, "value_a")


class TestRangeCheck(unittest.TestCase):
    def setUp(self) -> None:
        data = pl.DataFrame(
            {
                "time": [
                    datetime(2023, 8, 9, 23, 0),
                    datetime(2023, 8, 9, 23, 30),
                    datetime(2023, 8, 10, 0, 0),
                    datetime(2023, 8, 10, 0, 30),
                    datetime(2023, 8, 10, 1, 0),
                    datetime(2023, 8, 10, 1, 30),
                    datetime(2023, 8, 10, 2, 0),
                    datetime(2023, 8, 10, 2, 30),
                ],
                "value_a": range(8),
            }
        )
        self.ts = TimeSeries(data, "time")

    @parameterized.expand(
        [
            (1.0, 5),
            (1.0, datetime(2023, 8, 10)),
            (datetime(2023, 8, 10), 100),
            (datetime(2023, 8, 9), date(2023, 8, 10)),
            (date(2023, 8, 9), datetime(2023, 8, 10)),
        ]
    )
    def test_type_mismatch(self, min_value: Any, max_value: Any) -> None:
        """Test that error raised if min and max value are not the same type."""
        with self.assertRaises(TypeError):
            check = RangeCheck(min_value, max_value)
            check.expr("value_a")

    @parameterized.expand(
        [
            # min, max, closed, within, expected
            ("distinct_flag_within", 0.5, 3.5, "both", True, [False, True, True, True, False, False, False, False]),
            ("distinct_flag_outside", 0.5, 3.5, "both", False, [True, False, False, False, True, True, True, True]),
            ("all_within_flag_within", -1, 10, "both", True, [True, True, True, True, True, True, True, True]),
            (
                "all_within_flag_outside",
                -1,
                10,
                "both",
                False,
                [False, False, False, False, False, False, False, False],
            ),
            (
                "all_outside_flag_within",
                90,
                100,
                "both",
                True,
                [False, False, False, False, False, False, False, False],
            ),
            ("all_outside_flag_outside", 90, 100, "both", False, [True, True, True, True, True, True, True, True]),
        ]
    )
    def test_range_check(
        self, _: str, min_value: int, max_value: int, closed: str, within: bool, expected: list
    ) -> None:
        """Test that the range-check returns expected results"""
        check = RangeCheck(min_value, max_value, closed, within)
        result = check.apply(self.ts, "value_a")
        assert_series_equal(result, pl.Series(expected))

    @parameterized.expand(
        [
            # min, max, closed, within, expected
            ("closed_both_flag_within", 1, 3, "both", True, [False, True, True, True, False, False, False, False]),
            ("closed_both_flag_outside", 1, 3, "both", False, [True, False, False, False, True, True, True, True]),
            ("closed_left_flag_within", 1, 3, "left", True, [False, True, True, False, False, False, False, False]),
            ("closed_left_flag_outside", 1, 3, "left", False, [True, False, False, True, True, True, True, True]),
            ("closed_right_flag_within", 1, 3, "right", True, [False, False, True, True, False, False, False, False]),
            ("closed_right_flag_outside", 1, 3, "right", False, [True, True, False, False, True, True, True, True]),
            ("closed_none_flag_within", 1, 3, "none", True, [False, False, True, False, False, False, False, False]),
            ("closed_none_flag_outside", 1, 3, "none", False, [True, True, False, True, True, True, True, True]),
        ]
    )
    def test_range_check_at_values(
        self, _: str, min_value: int, max_value: int, closed: str, within: bool, expected: list
    ) -> None:
        """Test that the range-check returns expected results when the min and max values are exact values
        in the time series.  This is intended to test the "closed" parameter.
        """
        check = RangeCheck(min_value, max_value, closed, within)
        result = check.apply(self.ts, "value_a")
        assert_series_equal(result, pl.Series(expected))

    @parameterized.expand(
        [
            # min, max, closed, within, expected
            (
                "distinct_flag_within",
                time(0, 15),
                time(1, 45),
                "both",
                True,
                [False, False, False, True, True, True, False, False],
            ),
            (
                "distinct_flag_outside",
                time(0, 15),
                time(1, 45),
                "both",
                False,
                [True, True, True, False, False, False, True, True],
            ),
            (
                "all_outside_flag_within",
                time(3, 0),
                time(12, 0),
                "both",
                True,
                [False, False, False, False, False, False, False, False],
            ),
            (
                "all_outside_flag_outside",
                time(3, 0),
                time(12, 0),
                "both",
                False,
                [True, True, True, True, True, True, True, True],
            ),
        ]
    )
    def test_range_check_using_time(
        self, _: str, min_value: time, max_value: time, closed: str, within: bool, expected: list
    ) -> None:
        """Test that the range check accepts time values."""
        check = RangeCheck(min_value, max_value, closed, within)
        result = check.apply(self.ts, "time")
        assert_series_equal(result, pl.Series(expected))

    @parameterized.expand(
        [
            # min_time, max_time, inclusive, within, expected
            (
                "all_within_flag_within",
                time(22, 0),
                time(3, 0),
                "both",
                True,
                [True, True, True, True, True, True, True, True],
            ),
            (
                "all_within_flag_outside",
                time(22, 0),
                time(3, 0),
                "both",
                False,
                [False, False, False, False, False, False, False, False],
            ),
            (
                "closed_both_flag_within",
                time(23, 30),
                time(1, 30),
                "both",
                True,
                [False, True, True, True, True, True, False, False],
            ),
            (
                "closed_both_flag_outside",
                time(23, 30),
                time(1, 30),
                "both",
                False,
                [True, False, False, False, False, False, True, True],
            ),
            (
                "closed_left_flag_within",
                time(23, 30),
                time(1, 30),
                "left",
                True,
                [False, True, True, True, True, False, False, False],
            ),
            (
                "closed_left_flag_outside",
                time(23, 30),
                time(1, 30),
                "left",
                False,
                [True, False, False, False, False, True, True, True],
            ),
            (
                "closed_right_flag_within",
                time(23, 30),
                time(1, 30),
                "right",
                True,
                [False, False, True, True, True, True, False, False],
            ),
            (
                "closed_right_flag_outside",
                time(23, 30),
                time(1, 30),
                "right",
                False,
                [True, True, False, False, False, False, True, True],
            ),
            (
                "closed_none_flag_within",
                time(23, 30),
                time(1, 30),
                "none",
                True,
                [False, False, True, True, True, False, False, False],
            ),
            (
                "closed_none_flag_outside",
                time(23, 30),
                time(1, 30),
                "none",
                False,
                [True, True, False, False, False, True, True, True],
            ),
        ]
    )
    def test_time_range_check_across_midnight(
        self, _: str, min_value: time, max_value: time, closed: str, within: bool, expected: list
    ) -> None:
        """Test that the time range check works as expected when the range is across midnight"""
        check = RangeCheck(min_value, max_value, closed, within)
        result = check.apply(self.ts, "time")
        assert_series_equal(result, pl.Series(expected))

    @parameterized.expand(
        [
            # min, max, closed, within, expected
            (
                "distinct_flag_within",
                datetime(2023, 8, 9, 23, 45),
                datetime(2023, 8, 10, 1, 45),
                "both",
                True,
                [False, False, True, True, True, True, False, False],
            ),
            (
                "distinct_flag_outside",
                datetime(2023, 8, 9, 23, 45),
                datetime(2023, 8, 10, 1, 45),
                "both",
                False,
                [True, True, False, False, False, False, True, True],
            ),
            (
                "all_outside_flag_within",
                datetime(2023, 8, 1),
                datetime(2023, 8, 9, 12),
                "both",
                True,
                [False, False, False, False, False, False, False, False],
            ),
            (
                "all_outside_flag_outside",
                datetime(2023, 8, 1),
                datetime(2023, 8, 9, 12),
                "both",
                False,
                [True, True, True, True, True, True, True, True],
            ),
        ]
    )
    def test_range_check_using_datetimes(
        self, _: str, min_value: datetime, max_value: datetime, closed: str, within: bool, expected: list
    ) -> None:
        """Test that the range check accepts datetime values."""
        check = RangeCheck(min_value, max_value, closed, within)
        result = check.apply(self.ts, "time")
        assert_series_equal(result, pl.Series(expected))

    @parameterized.expand(
        [
            # min, max, closed, within, expected
            (
                "distinct_flag_within",
                date(2023, 8, 9),
                date(2023, 8, 10),
                "both",
                True,
                [True, True, True, True, True, True, True, True],
            ),
            (
                "distinct_flag_outside",
                date(2023, 8, 9),
                date(2023, 8, 10),
                "both",
                False,
                [False, False, False, False, False, False, False, False],
            ),
            (
                "all_outside_flag_within",
                date(2023, 8, 1),
                date(2023, 8, 8),
                "both",
                True,
                [False, False, False, False, False, False, False, False],
            ),
            (
                "all_outside_flag_outside",
                date(2023, 8, 1),
                date(2023, 8, 8),
                "both",
                False,
                [True, True, True, True, True, True, True, True],
            ),
        ]
    )
    def test_range_check_using_dates(
        self, _: str, min_value: date, max_value: date, closed: str, within: bool, expected: list
    ) -> None:
        """Test that the range check accepts date values."""
        check = RangeCheck(min_value, max_value, closed, within)
        result = check.apply(self.ts, "time")
        assert_series_equal(result, pl.Series(expected))


class TestSpikeCheck(unittest.TestCase):
    def setUp(self) -> None:
        data = pl.DataFrame(
            {
                "time": [
                    datetime(2023, 8, 10),
                    datetime(2023, 8, 11),
                    datetime(2023, 8, 12),
                    datetime(2023, 8, 13),
                    datetime(2023, 8, 14),
                    datetime(2023, 8, 15),
                ],
                "value_a": range(6),
            }
        )
        self.ts = TimeSeries(data, "time")

    def test_basic_spike(self) -> None:
        """Test that the spike check returns expected results for a simple spike in the data"""
        self.ts.df = self.ts.df.with_columns(pl.Series([1.0, 2.0, 3.0, 40.0, 5.0, 6.0]).alias("value_a"))

        check = SpikeCheck(10)
        result = check.apply(self.ts, "value_a")
        expected = pl.Series([None, False, False, True, False, None])
        assert_series_equal(result, expected)

    def test_no_spike(self) -> None:
        """Test that no flags are added for data with no spike"""
        check = SpikeCheck(10)
        result = check.apply(self.ts, "value_a")
        expected = pl.Series([None, False, False, False, False, None])
        assert_series_equal(result, expected)

    def test_large_spike(self) -> None:
        """Large spikes can cause the values around the spike to be flagged if method not working correctly.
        Check this is not the case here.
        """
        self.ts.df = self.ts.df.with_columns(pl.Series([1.0, 999.0, 3.0, 4.0, 999999999.0, 6.0]).alias("value_a"))

        check = SpikeCheck(10)
        result = check.apply(self.ts, "value_a")
        expected = pl.Series([None, True, False, False, True, None])
        assert_series_equal(result, expected)


class TestCheckWithDateRange(unittest.TestCase):
    def setUp(self) -> None:
        data = pl.DataFrame({"time": [datetime(2023, 8, d + 1) for d in range(10)], "value_a": range(10)})
        self.ts = TimeSeries(data, "time")

    def test_no_date_range(self) -> None:
        """Test the check is applied to whole time series if no date range provided"""
        check = ComparisonCheck(1, ">")
        result = check.apply(self.ts, "value_a", observation_interval=None)
        expected = pl.Series([False, False, True, True, True, True, True, True, True, True])
        assert_series_equal(result, expected)

    def test_with_date_range(self) -> None:
        """Test the check is applied to part of the time series if a date range provided"""
        check = ComparisonCheck(1, ">")
        result = check.apply(self.ts, "value_a", observation_interval=(datetime(2023, 8, 1), datetime(2023, 8, 5)))
        expected = pl.Series([False, False, True, True, True, False, False, False, False, False])
        assert_series_equal(result, expected)

    @parameterized.expand(
        [
            # Different ways that observation_interval can specify an open-ended end date
            ("start_date_only", datetime(2023, 8, 8)),
            ("end_date_none", (datetime(2023, 8, 8), None)),
        ]
    )
    def test_with_date_range_open(self, _: str, observation_interval: tuple[datetime, datetime]) -> None:
        """Test the check is applied to part of the time series if a date range provided an open-ended end date"""
        check = ComparisonCheck(1, ">")
        result = check.apply(self.ts, "value_a", observation_interval=observation_interval)
        expected = pl.Series([False, False, False, False, False, False, False, True, True, True])
        assert_series_equal(result, expected)<|MERGE_RESOLUTION|>--- conflicted
+++ resolved
@@ -15,13 +15,8 @@
 class MockQC(QCCheck):
     name = "Mock"
 
-<<<<<<< HEAD
-    def expr(self, column):
-        return pl.col(column)
-=======
     def expr(self, check_column: str) -> pl.Expr:
         return pl.col(check_column)
->>>>>>> ff78ff2c
 
 
 class TestQCCheck(unittest.TestCase):
