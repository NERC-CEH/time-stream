from datetime import datetime
from typing import Any
from unittest.mock import Mock, patch

import numpy as np
import polars as pl
import pytest
from polars.testing import assert_frame_equal, assert_series_equal

from time_stream import Period, TimeFrame
from time_stream.exceptions import (
    ColumnNotFoundError,
    InfillInsufficientValuesError,
    RegistryKeyTypeError,
    UnknownRegistryKeyError,
)
from time_stream.infill import (
    AkimaInterpolation,
    AltData,
    BSplineInterpolation,
    CubicInterpolation,
    InfillCtx,
    InfillMethod,
    InfillMethodPipeline,
    LinearInterpolation,
    PchipInterpolation,
    QuadraticInterpolation,
)
from time_stream.utils import gap_size_count

TIME_COLUMN = "timestamp"
PERIODICITY = Period.of_days(1)

# Data used through the tests
LINEAR = pl.DataFrame({"values": [1.0, None, 3.0, None, 5.0]})  # Linear progression
QUADRATIC = pl.DataFrame({"values": [0.0, None, 4.0, None, 16.0, None, 36.0]})  # Quadratic data: y = x^2
CUBIC = pl.DataFrame({"values": [0.0, None, 8.0, None, 64.0, None, 216.0, None, 512.0]})  # Cubic data: y = x^3
INSUFFICIENT_DATA = pl.DataFrame({"values": [1.0, None, None, None, None]})  # Insufficient data
COMPLETE = pl.DataFrame({"values": [1.0, 2.0, 3.0, 4.0, 5.0]})  # No missing data
ALL_MISSING = pl.DataFrame({"values": [None, None, None, None, None]})  # All missing data
VARYING_GAPS = pl.DataFrame({"values": [1.0, None, 3.0, 4.0, 5.0, 6.0, None, None, 9.0, None, None, None, 13.0]})
GAP_OF_TWO = pl.DataFrame({"values": [1.0, None, None, 4.0, 5.0]})
START_GAP = pl.DataFrame({"values": [None, 2.0, 3.0, 4.0, 5.0, 6.0]})
END_GAP = pl.DataFrame({"values": [1.0, 2.0, 3.0, 4.0, 5.0, None]})
START_GAP_WITH_MID_GAP = pl.DataFrame({"values": [None, 2.0, 3.0, None, 5.0, 6.0]})
END_GAP_WITH_MID_GAP = pl.DataFrame({"values": [1.0, 2.0, 3.0, None, 5.0, None]})
ALL_NULL = pl.DataFrame({"values": [None, None, None, None]})


class TestInfillMethod:
    """Test the base InfillMethod class."""

    @pytest.mark.parametrize(
        "get_input,expected",
        [
            ("linear", LinearInterpolation),
            ("cubic", CubicInterpolation),
            ("akima", AkimaInterpolation),
        ],
    )
    def test_get_with_string(self, get_input: str, expected: type[InfillMethod]) -> None:
        """Test QCCheck.get() with string input."""
        infill = InfillMethod.get(get_input)
        assert isinstance(infill, expected)

    @pytest.mark.parametrize(
        "get_input,expected",
        [
            (LinearInterpolation, LinearInterpolation),
            (CubicInterpolation, CubicInterpolation),
            (AkimaInterpolation, AkimaInterpolation),
        ],
    )
    def test_get_with_class(self, get_input: type[InfillMethod], expected: type[InfillMethod]) -> None:
        """Test InfillMethod.get() with class input."""
        infill = InfillMethod.get(get_input)
        assert isinstance(infill, expected)

    @pytest.mark.parametrize(
        "get_input,expected",
        [
            (LinearInterpolation(), LinearInterpolation),
            (CubicInterpolation(), CubicInterpolation),
            (AkimaInterpolation(), AkimaInterpolation),
        ],
    )
    def test_get_with_instance(self, get_input: InfillMethod, expected: type[InfillMethod]) -> None:
        """Test InfillMethod.get() with instance input."""
        infill = InfillMethod.get(get_input)
        assert isinstance(infill, expected)

    @pytest.mark.parametrize("get_input", ["dummy", "RANGE", "123"])
    def test_get_with_invalid_string(self, get_input: str) -> None:
        """Test InfillMethod.get() with invalid string."""
        with pytest.raises(UnknownRegistryKeyError):
            InfillMethod.get(get_input)

    def test_get_with_invalid_class(self) -> None:
        """Test InfillMethod.get() with invalid class."""

        class InvalidClass:
            pass

        with pytest.raises(RegistryKeyTypeError):
            InfillMethod.get(InvalidClass)  # noqa - expecting type warning

    @pytest.mark.parametrize("get_input", [123, [LinearInterpolation, QuadraticInterpolation], {AkimaInterpolation}])
    def test_get_with_invalid_type(self, get_input: Any) -> None:
        """Test InfillMethod.get() with invalid type."""
        with pytest.raises(RegistryKeyTypeError):
            InfillMethod.get(get_input)


class TestInfillMethodPipeline:
    @pytest.mark.parametrize(
        "df,max_gap_size,observation_interval,expected",
        [
            (COMPLETE, 1, None, False),
            (COMPLETE, None, None, False),
            (LINEAR, 1, None, True),
            (INSUFFICIENT_DATA, 1, None, False),
            (INSUFFICIENT_DATA, None, None, False),
            (ALL_MISSING, 1, None, False),
            (VARYING_GAPS, 1, None, True),
            (VARYING_GAPS, 2, None, True),
            (VARYING_GAPS, 3, None, True),
            (VARYING_GAPS, 1, (datetime(2025, 1, 1), datetime(2025, 1, 3)), True),
            (VARYING_GAPS, 1, (datetime(2025, 1, 6), datetime(2025, 1, 9)), False),
            (VARYING_GAPS, 2, (datetime(2025, 1, 9), datetime(2025, 1, 11)), False),
            (VARYING_GAPS, None, datetime(2025, 1, 3), True),
            (VARYING_GAPS, None, None, True),
            (VARYING_GAPS, None, None, True),
            (START_GAP, None, None, False),
            (END_GAP, None, None, False),
            (START_GAP_WITH_MID_GAP, None, None, True),
            (END_GAP_WITH_MID_GAP, None, None, True),
            (ALL_NULL, None, None, False),
        ],
    )
    def test_infill_mask(
        self,
        df: pl.DataFrame,
        max_gap_size: int,
        observation_interval: datetime | tuple[datetime, datetime | None] | None,
        expected: bool,
    ) -> None:
        """Test whether the infill_mask returns expected results."""
        df = df.with_columns(pl.Series("timestamp", [datetime(2025, 1, d) for d in range(1, len(df) + 1)]))

        ctx = InfillCtx(df, "timestamp", Mock())
        pipeline = InfillMethodPipeline(Mock(), ctx, "values", observation_interval, max_gap_size)

        # Get the mask
        mask = pipeline._infill_mask()

        # Apply the mask
        df = gap_size_count(df, "values")
        result = not df.filter(mask).is_empty()
        assert result == expected


class TestBSplineInterpolation:
    def test_initialization(self) -> None:
        """Test BSplineInterpolation initialization."""
        # Custom order
        interp = BSplineInterpolation(order=2)
        assert interp.order == 2
        assert interp.min_points_required == 3

        # With scipy kwargs
        interp = BSplineInterpolation(order=1, bc_type="clamped")
        assert interp.scipy_kwargs["bc_type"] == "clamped"


class TestLinearInterpolation:
    @pytest.mark.parametrize(
        "input_data,expected_data",
        [
            (LINEAR, [1.0, 2.0, 3.0, 4.0, 5.0]),
            (QUADRATIC, [0.0, 2.0, 4.0, 10.0, 16.0, 26.0, 36.0]),
            (CUBIC, [0.0, 4.0, 8.0, 36.0, 64.0, 140.0, 216.0, 364.0, 512.0]),
        ],
    )
    def test_linear_interpolation_known_result(self, input_data: pl.DataFrame, expected_data: list) -> None:
        """Test linear interpolation with known data."""
        ctx = InfillCtx(input_data, TIME_COLUMN, PERIODICITY)
        result = LinearInterpolation()._fill(input_data, "values", ctx)
        expected = pl.Series("values_linear", expected_data)
        assert_series_equal(result["values_linear"], expected)

    @pytest.mark.parametrize(
        "input_data",
        [
            INSUFFICIENT_DATA,
            ALL_MISSING,
        ],
        ids=["1 data points", "0 data points"],
    )
    def test_insufficient_data_raises_error(self, input_data: pl.DataFrame) -> None:
        """Test that insufficient data raises InfillInsufficientValuesError."""
<<<<<<< HEAD
        with pytest.raises(InfillInsufficientValuesError):
            LinearInterpolation()._fill(input_data, "values")
=======
        ctx = InfillCtx(input_data, TIME_COLUMN, PERIODICITY)
        with pytest.raises(InfillInsufficientValuesError):
            LinearInterpolation()._fill(input_data, "values", ctx)
>>>>>>> 1ec356cc

    def test_complete_data_unchanged(self) -> None:
        """Test that complete data is unchanged."""
        ctx = InfillCtx(COMPLETE, TIME_COLUMN, PERIODICITY)
        result = LinearInterpolation()._fill(COMPLETE, "values", ctx)
        expected = pl.Series("values_linear", COMPLETE)
        assert_series_equal(result["values_linear"], expected)


class TestQuadraticInterpolation:
    @pytest.mark.parametrize(
        "input_data,expected_data",
        [
            (LINEAR, [1.0, 2.0, 3.0, 4.0, 5.0]),
            (QUADRATIC, [0.0, 1.0, 4.0, 9.0, 16.0, 25.0, 36.0]),
        ],
    )
    def test_quadratic_interpolation_known_result(self, input_data: pl.DataFrame, expected_data: list) -> None:
        """Test quadratic interpolation with known data."""
        ctx = InfillCtx(input_data, TIME_COLUMN, PERIODICITY)
        result = QuadraticInterpolation()._fill(input_data, "values", ctx)

        expected = pl.Series("values_quadratic", expected_data)
        assert_series_equal(result["values_quadratic"], expected)

    @pytest.mark.parametrize("input_data", [INSUFFICIENT_DATA, ALL_MISSING], ids=["1 data points", "0 data points"])
    def test_insufficient_data_raises_error(self, input_data: pl.DataFrame) -> None:
        """Test that insufficient data raises InfillInsufficientValuesError."""
<<<<<<< HEAD
        with pytest.raises(InfillInsufficientValuesError):
            QuadraticInterpolation()._fill(input_data, "values")
=======
        ctx = InfillCtx(input_data, TIME_COLUMN, PERIODICITY)
        with pytest.raises(InfillInsufficientValuesError):
            QuadraticInterpolation()._fill(input_data, "values", ctx)
>>>>>>> 1ec356cc

    def test_complete_data_unchanged(self) -> None:
        """Test that complete data is unchanged."""
        ctx = InfillCtx(COMPLETE, TIME_COLUMN, PERIODICITY)
        result = QuadraticInterpolation()._fill(COMPLETE, "values", ctx)
        expected = pl.Series("values_quadratic", COMPLETE)
        assert_series_equal(result["values_quadratic"], expected)


class TestCubicInterpolation:
    @pytest.mark.parametrize(
        "input_data,expected_data",
        [
            (CUBIC, [0.0, 1.0, 8.0, 27.0, 64.0, 125.0, 216.0, 343.0, 512.0]),
        ],
    )
    def test_cubic_interpolation_known_result(self, input_data: pl.DataFrame, expected_data: list) -> None:
        """Test cubic interpolation with known data."""
        ctx = InfillCtx(input_data, TIME_COLUMN, PERIODICITY)
        result = CubicInterpolation()._fill(input_data, "values", ctx)

        expected = pl.Series("values_cubic", expected_data)
        assert_series_equal(result["values_cubic"], expected)

    @pytest.mark.parametrize(
        "input_data", [LINEAR, INSUFFICIENT_DATA, ALL_MISSING], ids=["3 data points", "1 data points", "0 data points"]
    )
    def test_insufficient_data_raises_error(self, input_data: pl.DataFrame) -> None:
        """Test that insufficient data raises InfillInsufficientValuesError."""
<<<<<<< HEAD
        with pytest.raises(InfillInsufficientValuesError):
            CubicInterpolation()._fill(input_data, "values")
=======
        ctx = InfillCtx(input_data, TIME_COLUMN, PERIODICITY)
        with pytest.raises(InfillInsufficientValuesError):
            CubicInterpolation()._fill(input_data, "values", ctx)
>>>>>>> 1ec356cc

    def test_complete_data_unchanged(self) -> None:
        """Test that complete data is unchanged."""
        ctx = InfillCtx(COMPLETE, TIME_COLUMN, PERIODICITY)
        result = CubicInterpolation()._fill(COMPLETE, "values", ctx)
        expected = pl.Series("values_cubic", COMPLETE)
        assert_series_equal(result["values_cubic"], expected)


class TestAkimaInterpolation:
    # Manually calculating the Akima interpolation isn't practical.
    #   Let's assume that SciPy is well tested and the Akima interpolation results are correct and let's just test
    #   behaviours of the interpolation class

    def test_initialization(self) -> None:
        """Test Akima initialization."""
        interp = AkimaInterpolation()
        assert interp.min_points_required == 5
        assert interp.name == "akima"

        # With scipy kwargs
        interp = AkimaInterpolation(extrapolate=True)
        assert interp.scipy_kwargs["extrapolate"]

    def test_akima_interpolation_with_sufficient_data(self) -> None:
        """Test akima interpolation works when there is sufficient data (at least 5 points)."""
<<<<<<< HEAD
        result = AkimaInterpolation()._fill(CUBIC, "values")
=======
        ctx = InfillCtx(CUBIC, TIME_COLUMN, PERIODICITY)
        result = AkimaInterpolation()._fill(CUBIC, "values", ctx)
>>>>>>> 1ec356cc
        assert "values_akima" in result.columns

    @pytest.mark.parametrize(
        "input_data",
        [
            QUADRATIC,
            LINEAR,
            INSUFFICIENT_DATA,
            ALL_MISSING,
        ],
        ids=["4 data points", "3 data points", "1 data points", "0 data points"],
    )
    def test_insufficient_data_raises_error(self, input_data: pl.DataFrame) -> None:
        """Test that insufficient data raises InfillInsufficientValuesError."""
<<<<<<< HEAD
        with pytest.raises(InfillInsufficientValuesError):
            AkimaInterpolation()._fill(input_data, "values")
=======
        ctx = InfillCtx(input_data, TIME_COLUMN, PERIODICITY)
        with pytest.raises(InfillInsufficientValuesError):
            AkimaInterpolation()._fill(input_data, "values", ctx)
>>>>>>> 1ec356cc

    def test_complete_data_unchanged(self) -> None:
        """Test that complete data is unchanged."""
        ctx = InfillCtx(COMPLETE, TIME_COLUMN, PERIODICITY)
        result = AkimaInterpolation()._fill(COMPLETE, "values", ctx)
        expected = pl.Series("values_akima", COMPLETE)
        assert_series_equal(result["values_akima"], expected)


class TestPchipInterpolation:
    # Manually calculating the Pchip interpolation isn't practical.
    #   Let's assume that SciPy is well tested and the Pchip interpolation results are correct and let's just test
    #   behaviours of the interpolation class

    def test_initialization(self) -> None:
        """Test Akima initialization."""
        interp = PchipInterpolation()
        assert interp.min_points_required == 2
        assert interp.name == "pchip"

        # With scipy kwargs
        interp = PchipInterpolation(extrapolate=True)
        assert interp.scipy_kwargs["extrapolate"]

    def test_pchip_interpolation_with_sufficient_data(self) -> None:
        """Test akima interpolation works when there is sufficient data (at least 2 points)."""
<<<<<<< HEAD
        result = PchipInterpolation()._fill(LINEAR, "values")
=======
        ctx = InfillCtx(LINEAR, TIME_COLUMN, PERIODICITY)
        result = PchipInterpolation()._fill(LINEAR, "values", ctx)
>>>>>>> 1ec356cc
        assert "values_pchip" in result.columns

    @pytest.mark.parametrize(
        "input_data",
        [INSUFFICIENT_DATA, ALL_MISSING],
        ids=[
            "1 data points",
            "0 data points",
        ],
    )
    def test_insufficient_data_raises_error(self, input_data: pl.DataFrame) -> None:
        """Test that insufficient data raises InfillInsufficientValuesError."""
<<<<<<< HEAD
        with pytest.raises(InfillInsufficientValuesError):
            PchipInterpolation()._fill(input_data, "values")
=======
        ctx = InfillCtx(input_data, TIME_COLUMN, PERIODICITY)
        with pytest.raises(InfillInsufficientValuesError):
            PchipInterpolation()._fill(input_data, "values", ctx)
>>>>>>> 1ec356cc

    @pytest.mark.parametrize(
        "input_data",
        [
            LINEAR,
            QUADRATIC,
            CUBIC,
        ],
    )
    def test_pchip_monotonic_preservation(self, input_data: pl.DataFrame) -> None:
        """Part of the pchip behaviour is that it should preserve local monotonicity if the input data is monotonic."""
        ctx = InfillCtx(input_data, TIME_COLUMN, PERIODICITY)
        result = PchipInterpolation()._fill(input_data, "values", ctx)
        interpolated = result["values_pchip"].to_numpy()

        # Check that result is monotonically increasing
        assert np.all(np.diff(interpolated) > 0)

    def test_complete_data_unchanged(self) -> None:
        """Test that complete data is unchanged."""
        ctx = InfillCtx(COMPLETE, TIME_COLUMN, PERIODICITY)
        result = PchipInterpolation()._fill(COMPLETE, "values", ctx)
        expected = pl.Series("values_pchip", COMPLETE)
        assert_series_equal(result["values_pchip"], expected)


class TestApply:
    @staticmethod
    def create_tf(df: pl.DataFrame) -> TimeFrame:
        df = df.with_columns(pl.Series("timestamp", [datetime(2025, 1, d) for d in range(1, len(df) + 1)]))
        tf = TimeFrame(df, "timestamp", "P1D")
        return tf

    @pytest.mark.parametrize(
        "interpolator,df,expected",
        [
            (LinearInterpolation(), LINEAR, [1.0, 2.0, 3.0, 4.0, 5.0]),
            (LinearInterpolation(), QUADRATIC, [0.0, 2.0, 4.0, 10.0, 16.0, 26.0, 36.0]),
            (LinearInterpolation(), CUBIC, [0.0, 4.0, 8.0, 36.0, 64.0, 140.0, 216.0, 364.0, 512.0]),
            (QuadraticInterpolation(), LINEAR, [1.0, 2.0, 3.0, 4.0, 5.0]),
            (QuadraticInterpolation(), QUADRATIC, [0.0, 1.0, 4.0, 9.0, 16.0, 25.0, 36.0]),
            (CubicInterpolation(), CUBIC, [0.0, 1.0, 8.0, 27.0, 64.0, 125.0, 216.0, 343.0, 512.0]),
        ],
    )
    def test_apply(self, interpolator: InfillMethod, df: pl.DataFrame, expected: list) -> None:
        """Test that the apply method works as expected with good data."""
        tf = self.create_tf(df)
        result = interpolator.apply(tf.df, tf.time_name, tf.periodicity, "values")
        expected = self.create_tf(pl.DataFrame({"values": expected}))
        assert_frame_equal(result, expected.df, check_column_order=False)

    @pytest.mark.parametrize(
        "df,max_gap_size,observation_interval",
        [
            (COMPLETE, None, None),
            (START_GAP, None, None),
            (END_GAP, None, None),
            (GAP_OF_TWO, 1, None),
            (VARYING_GAPS, None, (datetime(2025, 1, 3), datetime(2025, 1, 6))),
            (VARYING_GAPS, 1, (datetime(2025, 1, 6), datetime(2025, 1, 9))),
        ],
    )
    @patch.object(InfillMethod, "_fill")
    def test_apply_nothing_to_infill(
        self,
        mock_fill: Mock,
        df: pl.DataFrame,
        max_gap_size: int,
        observation_interval: datetime | tuple[datetime, datetime | None] | None,
    ) -> None:
        """Test that the apply method works when there is nothing to infill."""
        tf = self.create_tf(df)
        result = LinearInterpolation().apply(
            tf.df, tf.time_name, tf.periodicity, "values", observation_interval, max_gap_size
        )

        # The _fill method should not be called at all - the apply method should return early if nothing to infill
        mock_fill.assert_not_called()

        # Double-check the same data is returned
        expected = self.create_tf(df)
        assert_frame_equal(result, expected.df, check_column_order=False)

    @pytest.mark.parametrize(
        "df,max_gap_size,observation_interval,expected",
        [
            (START_GAP_WITH_MID_GAP, None, None, [None, 2.0, 3.0, 4.0, 5.0, 6.0]),
            (END_GAP_WITH_MID_GAP, None, None, [1.0, 2.0, 3.0, 4.0, 5.0, None]),
            (VARYING_GAPS, 2, None, [1.0, 2.0, 3.0, 4.0, 5.0, 6.0, 7.0, 8.0, 9.0, None, None, None, 13.0]),
            (
                VARYING_GAPS,
                None,
                datetime(2025, 1, 3),
                [1.0, None, 3.0, 4.0, 5.0, 6.0, 7.0, 8.0, 9.0, 10.0, 11.0, 12.0, 13.0],
            ),
            (
                VARYING_GAPS,
                2,
                datetime(2025, 1, 3),
                [1.0, None, 3.0, 4.0, 5.0, 6.0, 7.0, 8.0, 9.0, None, None, None, 13.0],
            ),
        ],
    )
    def test_apply_edge_cases(
        self, df: pl.DataFrame, max_gap_size: int, observation_interval: datetime, expected: list
    ) -> None:
        """Test that the apply method works when dealing with edge cases"""
        tf = self.create_tf(df)
        result = LinearInterpolation().apply(
            tf.df, tf.time_name, tf.periodicity, "values", observation_interval, max_gap_size
        )
        expected = self.create_tf(pl.DataFrame({"values": expected}))
        assert_frame_equal(result, expected.df, check_column_order=False)


class TestAltData:
    df = pl.DataFrame(
        {
            "timestamp": [
                datetime(2025, 1, 1),
                datetime(2025, 1, 2),
                datetime(2025, 1, 3),
                datetime(2025, 1, 4),
                datetime(2025, 1, 5),
            ],
            "values": [1.0, None, 3.0, None, 5.0],
            "alt_values": [10.0, 20.0, 30.0, 40.0, 50.0],
            "alt_with_missing": [10.0, None, 30.0, 40.0, None],
        }
    )
    tf = TimeFrame(df, "timestamp", "P1D")

    def test_alt_data_infill(self) -> None:
        """Test basic infilling from an alternative column."""
        infiller = AltData(alt_data_column="alt_values")
        result_df = infiller.apply(self.tf.df, self.tf.time_name, self.tf.periodicity, "values")
        expected_df = self.df.with_columns(pl.Series("values", [1.0, 20.0, 3.0, 40.0, 5.0]))
        assert_frame_equal(result_df, expected_df, check_column_order=False)

    def test_alt_data_infill_with_correction(self) -> None:
        """Test infilling with a correction factor."""
        infiller = AltData(alt_data_column="alt_values", correction_factor=0.1)
        result_df = infiller.apply(self.tf.df, self.tf.time_name, self.tf.periodicity, "values")
        expected_df = self.df.with_columns(pl.Series("values", [1.0, 2.0, 3.0, 4.0, 5.0]))
        assert_frame_equal(result_df, expected_df, check_column_order=False)

    def test_alt_data_infill_no_missing_data(self) -> None:
        """Test that nothing happens when there is no missing data."""
        df_complete = self.df.with_columns(pl.Series("values", [1.0, 2.0, 3.0, 4.0, 5.0]))
        tf_complete = TimeFrame(df_complete, "timestamp", "P1D")
        infiller = AltData(alt_data_column="alt_values")
        result_df = infiller.apply(tf_complete.df, tf_complete.time_name, tf_complete.periodicity, "values")
        assert_frame_equal(result_df, tf_complete.df, check_column_order=False)

    def test_alt_data_infill_missing_alt_data(self) -> None:
        """Test that missing data in the alternative column is not used for infilling."""
        infiller = AltData(alt_data_column="alt_with_missing")
        result_df = infiller.apply(self.tf.df, self.tf.time_name, self.tf.periodicity, "values")
        expected_df = self.df.with_columns(pl.Series("values", [1.0, None, 3.0, 40.0, 5.0]))
        assert_frame_equal(result_df, expected_df, check_column_order=False)

    def test_alt_data_infill_missing_alt_data_column_column(self) -> None:
        """Test that an error is raised if the alt_data_column column is missing."""
        infiller = AltData(alt_data_column="non_existent_column")
        with pytest.raises(ColumnNotFoundError):
            infiller.apply(self.tf.df, self.tf.time_name, self.tf.periodicity, "values")

    def test_alt_data_infill_restricting_date_range(self) -> None:
        """Test that only data in the observation_interval is infilled."""
        infiller = AltData(alt_data_column="alt_values")
        result_df = infiller.apply(
            self.tf.df,
            self.tf.time_name,
            self.tf.periodicity,
            "values",
            observation_interval=(datetime(2025, 1, 1), datetime(2025, 1, 2)),
        )
        expected_df = self.df.with_columns(pl.Series("values", [1.0, 20.0, 3.0, None, 5.0]))
        assert_frame_equal(result_df, expected_df, check_column_order=False)

    def test_alt_data_infill_with_alt_data_provided(self) -> None:
        """Test infilling from a provided alternative DataFrame."""
        alt_df = pl.DataFrame(
            {
                "timestamp": self.df["timestamp"],
                "alt_values_df": [11.0, 22.0, 33.0, 44.0, 55.0],
            }
        )
        infiller = AltData(alt_data_column="alt_values_df", alt_df=alt_df)
        result_df = infiller.apply(self.tf.df, self.tf.time_name, self.tf.periodicity, "values")
        expected_df = self.df.with_columns(pl.Series("values", [1.0, 22.0, 3.0, 44.0, 5.0]))
        assert_frame_equal(result_df, expected_df, check_column_order=False)

    def test_alt_data_infill_with_alt_data_missing_time_column(self) -> None:
        """Test error when provided alt_data is missing the time column."""
        alt_df = pl.DataFrame({"alt_values_df": [11.0, 22.0, 33.0, 44.0, 55.0]})
        infiller = AltData(alt_data_column="alt_values", alt_df=alt_df)
        with pytest.raises(ColumnNotFoundError):
            infiller.apply(self.tf.df, self.tf.time_name, self.tf.periodicity, "values")

    def test_alt_data_infill_with_alt_data_missing_data_column(self) -> None:
        """Test error when provided alt_data is missing the data column."""
        alt_df = pl.DataFrame({"time": self.df["timestamp"]})
        infiller = AltData(alt_data_column="non_existent_column", alt_df=alt_df)
        with pytest.raises(ColumnNotFoundError):
            infiller.apply(self.tf.df, self.tf.time_name, self.tf.periodicity, "values")

    def test_alt_data_infill_with_alt_data_and_column_in_main_df(self) -> None:
        """Test that alt_data is prioritized when column name exists in main df."""
        alt_df = pl.DataFrame(
            {
                "timestamp": self.df["timestamp"],
                "values": [11.0, 22.0, 33.0, 44.0, 55.0],
            }
        )
        infiller = AltData(alt_data_column="values", alt_df=alt_df)

        result_df = infiller.apply(self.tf.df, self.tf.time_name, self.tf.periodicity, "values")
        expected_df = self.df.with_columns(pl.Series("values", [1.0, 22.0, 3.0, 44.0, 5.0]))
        assert_frame_equal(result_df, expected_df, check_column_order=False)<|MERGE_RESOLUTION|>--- conflicted
+++ resolved
@@ -198,14 +198,9 @@
     )
     def test_insufficient_data_raises_error(self, input_data: pl.DataFrame) -> None:
         """Test that insufficient data raises InfillInsufficientValuesError."""
-<<<<<<< HEAD
-        with pytest.raises(InfillInsufficientValuesError):
-            LinearInterpolation()._fill(input_data, "values")
-=======
         ctx = InfillCtx(input_data, TIME_COLUMN, PERIODICITY)
         with pytest.raises(InfillInsufficientValuesError):
             LinearInterpolation()._fill(input_data, "values", ctx)
->>>>>>> 1ec356cc
 
     def test_complete_data_unchanged(self) -> None:
         """Test that complete data is unchanged."""
@@ -234,14 +229,9 @@
     @pytest.mark.parametrize("input_data", [INSUFFICIENT_DATA, ALL_MISSING], ids=["1 data points", "0 data points"])
     def test_insufficient_data_raises_error(self, input_data: pl.DataFrame) -> None:
         """Test that insufficient data raises InfillInsufficientValuesError."""
-<<<<<<< HEAD
-        with pytest.raises(InfillInsufficientValuesError):
-            QuadraticInterpolation()._fill(input_data, "values")
-=======
         ctx = InfillCtx(input_data, TIME_COLUMN, PERIODICITY)
         with pytest.raises(InfillInsufficientValuesError):
             QuadraticInterpolation()._fill(input_data, "values", ctx)
->>>>>>> 1ec356cc
 
     def test_complete_data_unchanged(self) -> None:
         """Test that complete data is unchanged."""
@@ -271,14 +261,9 @@
     )
     def test_insufficient_data_raises_error(self, input_data: pl.DataFrame) -> None:
         """Test that insufficient data raises InfillInsufficientValuesError."""
-<<<<<<< HEAD
-        with pytest.raises(InfillInsufficientValuesError):
-            CubicInterpolation()._fill(input_data, "values")
-=======
         ctx = InfillCtx(input_data, TIME_COLUMN, PERIODICITY)
         with pytest.raises(InfillInsufficientValuesError):
             CubicInterpolation()._fill(input_data, "values", ctx)
->>>>>>> 1ec356cc
 
     def test_complete_data_unchanged(self) -> None:
         """Test that complete data is unchanged."""
@@ -305,12 +290,8 @@
 
     def test_akima_interpolation_with_sufficient_data(self) -> None:
         """Test akima interpolation works when there is sufficient data (at least 5 points)."""
-<<<<<<< HEAD
-        result = AkimaInterpolation()._fill(CUBIC, "values")
-=======
         ctx = InfillCtx(CUBIC, TIME_COLUMN, PERIODICITY)
         result = AkimaInterpolation()._fill(CUBIC, "values", ctx)
->>>>>>> 1ec356cc
         assert "values_akima" in result.columns
 
     @pytest.mark.parametrize(
@@ -325,14 +306,9 @@
     )
     def test_insufficient_data_raises_error(self, input_data: pl.DataFrame) -> None:
         """Test that insufficient data raises InfillInsufficientValuesError."""
-<<<<<<< HEAD
-        with pytest.raises(InfillInsufficientValuesError):
-            AkimaInterpolation()._fill(input_data, "values")
-=======
         ctx = InfillCtx(input_data, TIME_COLUMN, PERIODICITY)
         with pytest.raises(InfillInsufficientValuesError):
             AkimaInterpolation()._fill(input_data, "values", ctx)
->>>>>>> 1ec356cc
 
     def test_complete_data_unchanged(self) -> None:
         """Test that complete data is unchanged."""
@@ -359,12 +335,8 @@
 
     def test_pchip_interpolation_with_sufficient_data(self) -> None:
         """Test akima interpolation works when there is sufficient data (at least 2 points)."""
-<<<<<<< HEAD
-        result = PchipInterpolation()._fill(LINEAR, "values")
-=======
         ctx = InfillCtx(LINEAR, TIME_COLUMN, PERIODICITY)
         result = PchipInterpolation()._fill(LINEAR, "values", ctx)
->>>>>>> 1ec356cc
         assert "values_pchip" in result.columns
 
     @pytest.mark.parametrize(
@@ -377,14 +349,9 @@
     )
     def test_insufficient_data_raises_error(self, input_data: pl.DataFrame) -> None:
         """Test that insufficient data raises InfillInsufficientValuesError."""
-<<<<<<< HEAD
-        with pytest.raises(InfillInsufficientValuesError):
-            PchipInterpolation()._fill(input_data, "values")
-=======
         ctx = InfillCtx(input_data, TIME_COLUMN, PERIODICITY)
         with pytest.raises(InfillInsufficientValuesError):
             PchipInterpolation()._fill(input_data, "values", ctx)
->>>>>>> 1ec356cc
 
     @pytest.mark.parametrize(
         "input_data",
