--- conflicted
+++ resolved
@@ -198,14 +198,9 @@
     )
     def test_insufficient_data_raises_error(self, input_data: pl.DataFrame) -> None:
         """Test that insufficient data raises InfillInsufficientValuesError."""
-<<<<<<< HEAD
+        ctx = InfillCtx(input_data, TIME_COLUMN, PERIODICITY)
         with pytest.raises(InfillInsufficientValuesError):
-            LinearInterpolation()._fill(input_data, "values")
-=======
-        ctx = InfillCtx(input_data, TIME_COLUMN, PERIODICITY)
-        with self.assertRaises(InfillInsufficientValuesError):
             LinearInterpolation()._fill(input_data, "values", ctx)
->>>>>>> 8d7bce11
 
     def test_complete_data_unchanged(self) -> None:
         """Test that complete data is unchanged."""
@@ -234,14 +229,9 @@
     @pytest.mark.parametrize("input_data", [INSUFFICIENT_DATA, ALL_MISSING], ids=["1 data points", "0 data points"])
     def test_insufficient_data_raises_error(self, input_data: pl.DataFrame) -> None:
         """Test that insufficient data raises InfillInsufficientValuesError."""
-<<<<<<< HEAD
+        ctx = InfillCtx(input_data, TIME_COLUMN, PERIODICITY)
         with pytest.raises(InfillInsufficientValuesError):
-            QuadraticInterpolation()._fill(input_data, "values")
-=======
-        ctx = InfillCtx(input_data, TIME_COLUMN, PERIODICITY)
-        with self.assertRaises(InfillInsufficientValuesError):
             QuadraticInterpolation()._fill(input_data, "values", ctx)
->>>>>>> 8d7bce11
 
     def test_complete_data_unchanged(self) -> None:
         """Test that complete data is unchanged."""
@@ -271,14 +261,9 @@
     )
     def test_insufficient_data_raises_error(self, input_data: pl.DataFrame) -> None:
         """Test that insufficient data raises InfillInsufficientValuesError."""
-<<<<<<< HEAD
+        ctx = InfillCtx(input_data, TIME_COLUMN, PERIODICITY)
         with pytest.raises(InfillInsufficientValuesError):
-            CubicInterpolation()._fill(input_data, "values")
-=======
-        ctx = InfillCtx(input_data, TIME_COLUMN, PERIODICITY)
-        with self.assertRaises(InfillInsufficientValuesError):
             CubicInterpolation()._fill(input_data, "values", ctx)
->>>>>>> 8d7bce11
 
     def test_complete_data_unchanged(self) -> None:
         """Test that complete data is unchanged."""
@@ -305,14 +290,9 @@
 
     def test_akima_interpolation_with_sufficient_data(self) -> None:
         """Test akima interpolation works when there is sufficient data (at least 5 points)."""
-<<<<<<< HEAD
-        result = AkimaInterpolation()._fill(CUBIC, "values")
-        assert "values_akima" in result.columns
-=======
         ctx = InfillCtx(CUBIC, TIME_COLUMN, PERIODICITY)
         result = AkimaInterpolation()._fill(CUBIC, "values", ctx)
-        self.assertIn("values_akima", result.columns)
->>>>>>> 8d7bce11
+        assert "values_akima" in result.columns
 
     @pytest.mark.parametrize(
         "input_data",
@@ -326,14 +306,9 @@
     )
     def test_insufficient_data_raises_error(self, input_data: pl.DataFrame) -> None:
         """Test that insufficient data raises InfillInsufficientValuesError."""
-<<<<<<< HEAD
+        ctx = InfillCtx(input_data, TIME_COLUMN, PERIODICITY)
         with pytest.raises(InfillInsufficientValuesError):
-            AkimaInterpolation()._fill(input_data, "values")
-=======
-        ctx = InfillCtx(input_data, TIME_COLUMN, PERIODICITY)
-        with self.assertRaises(InfillInsufficientValuesError):
             AkimaInterpolation()._fill(input_data, "values", ctx)
->>>>>>> 8d7bce11
 
     def test_complete_data_unchanged(self) -> None:
         """Test that complete data is unchanged."""
@@ -360,8 +335,8 @@
 
     def test_pchip_interpolation_with_sufficient_data(self) -> None:
         """Test akima interpolation works when there is sufficient data (at least 2 points)."""
-<<<<<<< HEAD
-        result = PchipInterpolation()._fill(LINEAR, "values")
+        ctx = InfillCtx(LINEAR, TIME_COLUMN, PERIODICITY)
+        result = PchipInterpolation()._fill(LINEAR, "values", ctx)
         assert "values_pchip" in result.columns
 
     @pytest.mark.parametrize(
@@ -374,20 +349,9 @@
     )
     def test_insufficient_data_raises_error(self, input_data: pl.DataFrame) -> None:
         """Test that insufficient data raises InfillInsufficientValuesError."""
+        ctx = InfillCtx(input_data, TIME_COLUMN, PERIODICITY)
         with pytest.raises(InfillInsufficientValuesError):
-            PchipInterpolation()._fill(input_data, "values")
-=======
-        ctx = InfillCtx(LINEAR, TIME_COLUMN, PERIODICITY)
-        result = PchipInterpolation()._fill(LINEAR, "values", ctx)
-        self.assertIn("values_pchip", result.columns)
-
-    @parameterized.expand([("1 data points", INSUFFICIENT_DATA), ("0 data points", ALL_MISSING)])
-    def test_insufficient_data_raises_error(self, _: str, input_data: pl.DataFrame) -> None:
-        """Test that insufficient data raises InfillInsufficientValuesError."""
-        ctx = InfillCtx(input_data, TIME_COLUMN, PERIODICITY)
-        with self.assertRaises(InfillInsufficientValuesError):
             PchipInterpolation()._fill(input_data, "values", ctx)
->>>>>>> 8d7bce11
 
     @pytest.mark.parametrize(
         "input_data",
@@ -503,23 +467,23 @@
         assert_frame_equal(result, expected.df, check_column_order=False)
 
 
-class TestAltData(unittest.TestCase):
-    def setUp(self) -> None:
-        self.df = pl.DataFrame(
-            {
-                "timestamp": [
-                    datetime(2025, 1, 1),
-                    datetime(2025, 1, 2),
-                    datetime(2025, 1, 3),
-                    datetime(2025, 1, 4),
-                    datetime(2025, 1, 5),
-                ],
-                "values": [1.0, None, 3.0, None, 5.0],
-                "alt_values": [10.0, 20.0, 30.0, 40.0, 50.0],
-                "alt_with_missing": [10.0, None, 30.0, 40.0, None],
-            }
-        )
-        self.tf = TimeFrame(self.df, "timestamp", "P1D")
+class TestAltData:
+    
+    df = pl.DataFrame(
+        {
+            "timestamp": [
+                datetime(2025, 1, 1),
+                datetime(2025, 1, 2),
+                datetime(2025, 1, 3),
+                datetime(2025, 1, 4),
+                datetime(2025, 1, 5),
+            ],
+            "values": [1.0, None, 3.0, None, 5.0],
+            "alt_values": [10.0, 20.0, 30.0, 40.0, 50.0],
+            "alt_with_missing": [10.0, None, 30.0, 40.0, None],
+        }
+    )
+    tf = TimeFrame(df, "timestamp", "P1D")
 
     def test_alt_data_infill(self) -> None:
         """Test basic infilling from an alternative column."""
@@ -553,7 +517,7 @@
     def test_alt_data_infill_missing_alt_data_column_column(self) -> None:
         """Test that an error is raised if the alt_data_column column is missing."""
         infiller = AltData(alt_data_column="non_existent_column")
-        with self.assertRaises(ColumnNotFoundError):
+        with pytest.raises(ColumnNotFoundError):
             infiller.apply(self.tf.df, self.tf.time_name, self.tf.periodicity, "values")
 
     def test_alt_data_infill_restricting_date_range(self) -> None:
@@ -586,14 +550,14 @@
         """Test error when provided alt_data is missing the time column."""
         alt_df = pl.DataFrame({"alt_values_df": [11.0, 22.0, 33.0, 44.0, 55.0]})
         infiller = AltData(alt_data_column="alt_values", alt_df=alt_df)
-        with self.assertRaises(ColumnNotFoundError):
+        with pytest.raises(ColumnNotFoundError):
             infiller.apply(self.tf.df, self.tf.time_name, self.tf.periodicity, "values")
 
     def test_alt_data_infill_with_alt_data_missing_data_column(self) -> None:
         """Test error when provided alt_data is missing the data column."""
         alt_df = pl.DataFrame({"time": self.df["timestamp"]})
         infiller = AltData(alt_data_column="non_existent_column", alt_df=alt_df)
-        with self.assertRaises(ColumnNotFoundError):
+        with pytest.raises(ColumnNotFoundError):
             infiller.apply(self.tf.df, self.tf.time_name, self.tf.periodicity, "values")
 
     def test_alt_data_infill_with_alt_data_and_column_in_main_df(self) -> None:
