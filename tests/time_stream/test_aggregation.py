--- conflicted
+++ resolved
@@ -529,7 +529,6 @@
             value_fn=_get_max_list,
         )
 
-<<<<<<< HEAD
     @parameterized.expand(
         [
             Period.of_hours(5),
@@ -554,7 +553,7 @@
 
         with self.assertRaises(NotImplementedError):
             ts.aggregate(aggregation_period, "mean", "values")
-=======
+
     def test_with_missing_filled_with_null(self):
         """ Test that the aggregation result and "actual" counts don't take into account rows that have been
         filled in with the TimeSeries "pad" option
@@ -683,7 +682,6 @@
 
         self.assertEqual(result, expected_ts)
 
->>>>>>> c2babd59
 
 class TestSubPeriodCheck(unittest.TestCase):
     """Test the "periodicity is a subperiod of aggregation period" check"""
