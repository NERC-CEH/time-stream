--- conflicted
+++ resolved
@@ -5,10 +5,6 @@
 
 import polars as pl
 import pytest
-<<<<<<< HEAD
-from parameterized import parameterized
-=======
->>>>>>> b2c2d039
 from polars.testing import assert_frame_equal
 
 from time_stream.aggregation import (
@@ -279,7 +275,7 @@
     no missing data"""
 
     @pytest.mark.parametrize(
-        "input_tf,aggregator,target_period,column,timestamps,counts,values,timestamps_of",
+        "input_tf,aggregator,target_period,column,timestamps,counts,values,timestamps_of,kwargs",
         [
             (
                 TS_PT1H_2DAYS,
@@ -337,7 +333,6 @@
                 {},
             ),
             (
-                "hourly_to_daily_95_percentile",
                 TS_PT1H_2DAYS,
                 Percentile,
                 P1D,
@@ -355,6 +350,7 @@
             "hourly to daily min",
             "hourly to daily mean_sum",
             "hourly to daily sum",
+            "hourly_to_daily_95_percentile",
         ],
     )
     def test_microsecond_to_microsecond(
@@ -385,7 +381,7 @@
         assert_frame_equal(result, expected_df, check_dtype=False, check_column_order=False)
 
     @pytest.mark.parametrize(
-        "input_tf,aggregator,target_period,column,timestamps,counts,values,timestamps_of",
+        "input_tf,aggregator,target_period,column,timestamps,counts,values,timestamps_of,kwargs",
         [
             (
                 TS_PT1H_2MONTH,
@@ -443,7 +439,6 @@
                 {},
             ),
             (
-                "hourly_to_monthly_75_percentile",
                 TS_PT1H_2MONTH,
                 Percentile,
                 P1M,
@@ -461,6 +456,7 @@
             "hourly to monthly min",
             "hourly to monthly mean_sum",
             "hourly to monthly sum",
+            "hourly_to_monthly_75_percentile",
         ],
     )
     def test_microsecond_to_month(
@@ -490,7 +486,7 @@
         assert_frame_equal(result, expected_df, check_dtype=False, check_column_order=False)
 
     @pytest.mark.parametrize(
-        "input_tf,aggregator,target_period,column,timestamps,counts,values,timestamps_of",
+        "input_tf,aggregator,target_period,column,timestamps,counts,values,timestamps_of,kwargs",
         [
             (
                 TS_P1M_2YEARS,
@@ -548,7 +544,6 @@
                 {},
             ),
             (
-                "monthly_to_yearly_25_percentile",
                 TS_P1M_2YEARS,
                 Percentile,
                 P1Y,
@@ -566,6 +561,7 @@
             "monthly to yearly min",
             "monthly to yearly mean_sum",
             "monthly to yearly sum",
+            "monthly_to_yearly_25_percentile",
         ],
     )
     def test_month_to_month(
@@ -595,7 +591,7 @@
         assert_frame_equal(result, expected_df, check_dtype=False, check_column_order=False)
 
     @pytest.mark.parametrize(
-        "input_tf,aggregator,target_period,column,timestamps,counts,values,timestamps_of",
+        "input_tf,aggregator,target_period,column,timestamps,counts,values,timestamps_of,kwargs",
         [
             (
                 TS_PT1H_2DAYS,
@@ -653,7 +649,6 @@
                 {},
             ),
             (
-                "multi_column_50_percentile",
                 TS_PT1H_2DAYS,
                 Percentile,
                 P1D,
@@ -671,6 +666,7 @@
             "mult column min",
             "mult column mean_sum",
             "mult column sum",
+            "multi_column_50_percentile",
         ],
     )
     def test_multi_column(
@@ -1355,12 +1351,12 @@
         tf = TimeFrame(df=TS_PT1H_2DAYS.df, time_name="timestamp", resolution=PT1H, periodicity=PT1H)
 
         result = tf.aggregate(Period.of_months(1), "mean", "value")
-<<<<<<< HEAD
-        self.assertEqual(result.metadata, {})
-
-
-class TestPercentileAggregation(unittest.TestCase):
-    @parameterized.expand(
+        assert result.metadata == {}
+
+
+class TestPercentileAggregation:
+    @pytest.mark.parametrize(
+        "percentile,expected_values",
         [
             (0, {"value": [0, 24]}),
             (1, {"value": [0, 24]}),
@@ -1370,7 +1366,7 @@
             (75, {"value": [17, 41]}),
             (95, {"value": [22, 46]}),
             (100, {"value": [23, 47]}),
-        ]
+        ],
     )
     def test_percentile_aggregation(self, percentile: int, expected_values: list[int]) -> None:
         input_tf = TS_PT1H_2DAYS
@@ -1391,7 +1387,7 @@
         )
         assert_frame_equal(result, expected_df, check_dtype=False, check_column_order=False)
 
-    @parameterized.expand([(0.000000001), (0.999999), (101), (10000)])
+    @pytest.mark.parametrize("percentile", [0.000000001, 0.999999, 101, 10000])
     def test_invalid_percentile(self, percentile: float) -> None:
         input_tf = TS_PT1H_2DAYS
 
@@ -1407,7 +1403,4 @@
                 columns="value",
                 aggregation_time_anchor=input_tf.time_anchor,
                 p=percentile,
-            )
-=======
-        assert result.metadata == {}
->>>>>>> b2c2d039
+            )